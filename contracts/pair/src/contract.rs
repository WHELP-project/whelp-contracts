use std::str::FromStr;
use std::vec;

<<<<<<< HEAD
use coreum_wasm_sdk::core::CoreumQueries;
=======
use coreum_wasm_sdk::core::{CoreumMsg, CoreumQueries};
>>>>>>> 6745759d
use cosmwasm_std::{
    attr, ensure, entry_point, from_binary, to_binary, Addr, Binary, CosmosMsg, Decimal,
    Decimal256, Deps, DepsMut, Env, Isqrt, MessageInfo, QuerierWrapper, Reply, Response, StdError,
    StdResult, Uint128, Uint256, WasmMsg,
};

use cw2::set_contract_version;
use cw20::{Cw20ExecuteMsg, Cw20ReceiveMsg};

use dex::asset::{
    addr_opt_validate, check_swap_parameters, Asset, AssetInfoValidated, AssetValidated,
    MINIMUM_LIQUIDITY_AMOUNT,
};
use dex::decimal2decimal256;
use dex::factory::{ConfigResponse as FactoryConfig, PairType};
use dex::fee_config::FeeConfig;
use dex::pair::{
    add_referral, assert_max_spread, check_asset_infos, check_assets, check_cw20_in_pool,
    create_lp_token, get_share_in_assets, handle_referral, handle_reply, mint_token_message,
    save_tmp_staking_config, take_referral, ConfigResponse, ContractError, Cw20HookMsg, MigrateMsg,
    DEFAULT_SLIPPAGE, MAX_ALLOWED_SLIPPAGE,
};
use dex::pair::{
    CumulativePricesResponse, ExecuteMsg, InstantiateMsg, PairInfo, PoolResponse, QueryMsg,
    ReverseSimulationResponse, SimulationResponse, TWAP_PRECISION,
};
use dex::querier::{query_factory_config, query_supply};

use crate::state::{Config, CIRCUIT_BREAKER, CONFIG, FROZEN};

/// Contract name that is used for migration.
const CONTRACT_NAME: &str = "dex-pair";
/// Contract version that is used for migration.
const CONTRACT_VERSION: &str = env!("CARGO_PKG_VERSION");

/// Creates a new contract with the specified parameters in the [`InstantiateMsg`].
#[cfg_attr(not(feature = "library"), entry_point)]
pub fn instantiate(
    deps: DepsMut<CoreumQueries>,
    env: Env,
    _info: MessageInfo,
    msg: InstantiateMsg,
<<<<<<< HEAD
) -> Result<Response, ContractError> {
    let asset_infos = check_asset_infos(&msg.asset_infos)?;
=======
) -> Result<Response<CoreumMsg>, ContractError> {
    let asset_infos = check_asset_infos(deps.api, &msg.asset_infos)?;
>>>>>>> 6745759d

    if asset_infos.len() != 2 {
        return Err(ContractError::InvalidNumberOfAssets { min: 2, max: 2 });
    }

    set_contract_version(deps.storage, CONTRACT_NAME, CONTRACT_VERSION)?;

    msg.validate_fees()?;

    let factory_addr = deps.api.addr_validate(msg.factory_addr.as_str())?;

    let create_lp_token_msg = create_lp_token(&deps.querier, &asset_infos)?;

    let config = Config {
        pair_info: PairInfo {
            contract_addr: env.contract.address,
            liquidity_token: Addr::unchecked(""),
            staking_addr: Addr::unchecked(""),
            asset_infos,
            pair_type: PairType::Xyk {},
            fee_config: msg.fee_config,
        },
        factory_addr,
        block_time_last: 0,
        price0_cumulative_last: Uint128::zero(),
        price1_cumulative_last: Uint128::zero(),
        trading_starts: msg.trading_starts,
    };

    CONFIG.save(deps.storage, &config)?;
    FROZEN.save(deps.storage, &false)?;
    save_tmp_staking_config(deps.storage, &msg.staking_config)?;

    Ok(Response::new().add_submessage(create_lp_token_msg))
}

/// The entry point to the contract for processing replies from submessages.
#[cfg_attr(not(feature = "library"), entry_point)]
pub fn reply(
    deps: DepsMut<CoreumQueries>,
    _env: Env,
    msg: Reply,
) -> Result<Response, ContractError> {
    let mut config = CONFIG.load(deps.storage)?;
    let res = handle_reply(&deps, msg, &config.factory_addr, &mut config.pair_info)?;
    CONFIG.save(deps.storage, &config)?;

    Ok(res)
}

/// Manages the contract migration.
#[cfg_attr(not(feature = "library"), entry_point)]
pub fn migrate(
    deps: DepsMut<CoreumQueries>,
    _env: Env,
    msg: MigrateMsg,
) -> Result<Response, ContractError> {
    match msg {
        MigrateMsg::UpdateFreeze {
            frozen,
            circuit_breaker,
        } => {
            FROZEN.save(deps.storage, &frozen)?;
            if let Some(circuit_breaker) = circuit_breaker {
                CIRCUIT_BREAKER.save(deps.storage, &deps.api.addr_validate(&circuit_breaker)?)?;
            }
        }
    }

    Ok(Response::new())
}

/// Exposes all the execute functions available in the contract.
///
/// ## Variants
/// * **ExecuteMsg::UpdateConfig { params: Binary }** Not supported.
///
/// * **ExecuteMsg::Receive(msg)** Receives a message of type [`Cw20ReceiveMsg`] and processes
/// it depending on the received template.
///
/// * **ExecuteMsg::ProvideLiquidity {
///             assets,
///             slippage_tolerance,
///             receiver,
///         }** Provides liquidity in the pair with the specified input parameters.
///
/// * **ExecuteMsg::Swap {
///             offer_asset,
///             belief_price,
///             max_spread,
///             to,
///         }** Performs a swap operation with the specified parameters.
#[cfg_attr(not(feature = "library"), entry_point)]
pub fn execute(
    deps: DepsMut<CoreumQueries>,
    env: Env,
    info: MessageInfo,
    msg: ExecuteMsg,
) -> Result<Response, ContractError> {
    match msg {
        ExecuteMsg::Receive(msg) => receive_cw20(deps, env, info, msg),
        ExecuteMsg::ProvideLiquidity {
            assets,
            slippage_tolerance,
            receiver,
        } => provide_liquidity(deps, env, info, assets, slippage_tolerance, receiver),
        ExecuteMsg::UpdateFees { fee_config } => update_fees(deps, info, fee_config),
        ExecuteMsg::Swap {
            offer_asset,
            belief_price,
            max_spread,
            to,
            referral_address,
            referral_commission,
            ..
        } => {
            let offer_asset = offer_asset.validate()?;
            if !offer_asset.is_native_token() {
                return Err(ContractError::Unauthorized {});
            }

            let to_addr = addr_opt_validate(deps.api, &to)?;
            let referral_address = addr_opt_validate(deps.api, &referral_address)?;

            swap(
                deps,
                env,
                info.clone(),
                info.sender,
                offer_asset,
                belief_price,
                max_spread,
                to_addr,
                referral_address,
                referral_commission,
            )
        }
        ExecuteMsg::Freeze { frozen } => {
            ensure!(
                info.sender
                    == CIRCUIT_BREAKER
                        .may_load(deps.storage)?
                        .unwrap_or_else(|| Addr::unchecked("")),
                ContractError::Unauthorized {}
            );
            FROZEN.save(deps.storage, &frozen)?;
            Ok(Response::new())
        }
        _ => Err(ContractError::NonSupported {}),
    }
}

/// Receives a message of type [`Cw20ReceiveMsg`] and processes it depending on the received template.
///
/// * **cw20_msg** is the CW20 receive message to process.
pub fn receive_cw20(
    deps: DepsMut<CoreumQueries>,
    env: Env,
    info: MessageInfo,
    cw20_msg: Cw20ReceiveMsg,
) -> Result<Response, ContractError> {
    match from_binary(&cw20_msg.msg)? {
        Cw20HookMsg::Swap {
            belief_price,
            max_spread,
            to,
            referral_address,
            referral_commission,
            ..
        } => {
            // Only asset contract can execute this message
            check_cw20_in_pool(
                &CONFIG.load(deps.storage)?.pair_info.asset_infos,
                &info.sender,
            )?;

            let to_addr = addr_opt_validate(deps.api, &to)?;
            let referral_address = addr_opt_validate(deps.api, &referral_address)?;
            let contract_addr = info.sender.clone();
            let sender = deps.api.addr_validate(&cw20_msg.sender)?;
            swap(
                deps,
                env,
                info,
                sender,
                AssetValidated {
                    info: AssetInfoValidated::Cw20Token(contract_addr.to_string()),
                    amount: cw20_msg.amount,
                },
                belief_price,
                max_spread,
                to_addr,
                referral_address,
                referral_commission,
            )
        }
        Cw20HookMsg::WithdrawLiquidity { .. } => {
            let sender = deps.api.addr_validate(&cw20_msg.sender)?;
            withdraw_liquidity(deps, env, info, sender, cw20_msg.amount)
        }
    }
}

pub fn update_fees(
    deps: DepsMut<CoreumQueries>,
    info: MessageInfo,
    fee_config: FeeConfig,
) -> Result<Response, ContractError> {
    let mut config = CONFIG.load(deps.storage)?;
    check_if_frozen(&deps)?;

    // check permissions
    if info.sender != config.factory_addr {
        return Err(ContractError::Unauthorized {});
    }

    // update config
    config.pair_info.fee_config = fee_config;
    CONFIG.save(deps.storage, &config)?;

    Ok(Response::default())
}

/// Provides liquidity in the pair with the specified input parameters.
///
/// * **assets** is an array with assets available in the pool.
///
/// * **slippage_tolerance** is an optional parameter which is used to specify how much
/// the pool price can move until the provide liquidity transaction goes through.
///
///
/// * **receiver** is an optional parameter which defines the receiver of the LP tokens.
/// If no custom receiver is specified, the pair will mint LP tokens for the function caller.
///
/// NOTE - the address that wants to provide liquidity should approve the pair contract to pull its relevant tokens.
pub fn provide_liquidity(
    mut deps: DepsMut<CoreumQueries>,
    env: Env,
    info: MessageInfo,
    assets: Vec<Asset>,
    slippage_tolerance: Option<Decimal>,
    receiver: Option<String>,
) -> Result<Response, ContractError> {
    let mut assets = check_assets(&assets)?;
    check_if_frozen(&deps)?;

    if assets.len() > 2 {
        return Err(ContractError::TooManyAssets {
            max: 2,
            provided: assets.len(),
        });
    }

    if assets.is_empty() || !assets.iter().any(|a| !a.amount.is_zero()) {
        return Err(ContractError::InvalidZeroAmount {});
    }

    let mut config = CONFIG.load(deps.storage)?;
    let mut pools = config
        .pair_info
        .query_pools(&deps.querier, &env.contract.address)?;

    // maps an index in `assets` to the index of the same asset in `pools`
    let mut pool_indices = assets
        .iter()
        .map(|a| {
            pools
                .iter()
                .enumerate()
                .find(|(_, pool)| pool.info.equal(&a.info))
                .map(|(i, _)| i)
                .ok_or_else(|| ContractError::InvalidAsset(a.info.to_string()))
        })
        .collect::<Result<Vec<_>, _>>()?;

    let mut messages = vec![];

    for (i, asset) in assets.iter().enumerate() {
        // take asset / make sure it actually got sent
        asset.receive(&env, &info, &mut messages)?;
        // If the asset is native token, the pool balance is already increased
        // To calculate the total amount of deposits properly, we should subtract the user deposit from the pool
        if asset.info.is_native_token() {
            let pool = &mut pools[pool_indices[i]].amount;
            *pool = pool.checked_sub(asset.amount)?;
        }
    }

    if assets.len() == 1 {
        let offer_asset = assets.pop().unwrap();
        if pool_indices[0] == 0 {
            pool_indices.push(1);
        } else {
            pool_indices.push(0);
        }
        // We cannot swap with an empty pool.
        if pools[pool_indices[1]].amount.is_zero() {
            return Err(ContractError::InvalidProvideLPsWithSingleToken {});
        }

        // use half for swapping
        let input_asset = AssetValidated {
            info: offer_asset.info.clone(),
            amount: offer_asset.amount / Uint128::from(2u128),
        };

        // Get config from the factory
        let factory_config = query_factory_config(&deps.querier, &config.factory_addr)?;
        // swap half of the asset for the other first
        let SwapResult {
            return_asset,
            protocol_fee_msg,
            protocol_fee_amount,
            ..
        } = do_swap(
            deps.branch(),
            &env,
            &mut config,
            &factory_config,
            &pools,
            &input_asset,
            None,
            None,
        )?;

        // pay swap fee
        if let Some(msg) = protocol_fee_msg {
            messages.push(msg);
            // remove from pool, protocol fee is denominated in returned asset, so index 1
            pools[pool_indices[1]].amount -= protocol_fee_amount;
        }

        // swap input should now be considered part of the pool (since we swapped it for the other asset),
        // but return_asset should not (since it is considered the lp's deposit from now on)
        pools[pool_indices[0]].amount += input_asset.amount;
        pools[pool_indices[1]].amount -= return_asset.amount;

        // now pretend the other half and the returned assets were sent
        let remaining_half = AssetValidated {
            info: input_asset.info,
            amount: offer_asset.amount - input_asset.amount,
        };
        assets = vec![remaining_half, return_asset];
    }

    let deposits = [
        assets
            .iter()
            .find(|a| a.info.equal(&pools[0].info))
            .expect("Wrong asset info is given"),
        assets
            .iter()
            .find(|a| a.info.equal(&pools[1].info))
            .expect("Wrong asset info is given"),
    ];

    if deposits[0].amount.is_zero() || deposits[1].amount.is_zero() {
        return Err(ContractError::InvalidZeroAmount {});
    }

    let total_share = query_supply(&deps.querier, &config.pair_info.liquidity_token)?;
    let share = if total_share.is_zero() {
        // Initial share = collateral amount
        let share: Uint128 = deposits[0]
            .amount
            .full_mul(deposits[1].amount)
            .isqrt()
            .try_into()?;
        let share = share
            .checked_sub(MINIMUM_LIQUIDITY_AMOUNT)
            .map_err(|_| ContractError::MinimumLiquidityAmountError {})?;

        messages.extend(mint_token_message(
            &config.pair_info.liquidity_token,
            &env.contract.address,
            MINIMUM_LIQUIDITY_AMOUNT,
        )?);

        // share cannot become zero after minimum liquidity subtraction
        if share.is_zero() {
            return Err(ContractError::MinimumLiquidityAmountError {});
        }

        share
    } else {
        // Assert slippage tolerance
        assert_slippage_tolerance(slippage_tolerance, &deposits.map(|a| a.amount), &pools)?;

        // min(1, 2)
        // 1. sqrt(deposit_0 * exchange_rate_0_to_1 * deposit_0) * (total_share / sqrt(pool_0 * pool_0))
        // == deposit_0 * total_share / pool_0
        // 2. sqrt(deposit_1 * exchange_rate_1_to_0 * deposit_1) * (total_share / sqrt(pool_1 * pool_1))
        // == deposit_1 * total_share / pool_1
        std::cmp::min(
            deposits[0]
                .amount
                .multiply_ratio(total_share, pools[0].amount),
            deposits[1]
                .amount
                .multiply_ratio(total_share, pools[1].amount),
        )
    };

    // Mint LP tokens for the sender or for the receiver (if set)
    let receiver = addr_opt_validate(deps.api, &receiver)?.unwrap_or_else(|| info.sender.clone());
    messages.extend(mint_token_message(
        &config.pair_info.liquidity_token,
        &receiver,
        share,
    )?);

    // Calculate new pool amounts
    let new_pool0 = pools[0].amount + deposits[0].amount;
    let new_pool1 = pools[1].amount + deposits[1].amount;

    let price = Decimal::from_ratio(new_pool0, new_pool1);
    if total_share.is_zero() {
        // initialize oracle storage
        dex::oracle::initialize_oracle(deps.storage, &env, price)?;
    } else {
        dex::oracle::store_oracle_price(deps.storage, &env, price)?;
    }

    // Accumulate prices for the assets in the pool
    if let Some((price0_cumulative_new, price1_cumulative_new, block_time)) =
        accumulate_prices(&env, &config, pools[0].amount, pools[1].amount)?
    {
        config.price0_cumulative_last = price0_cumulative_new;
        config.price1_cumulative_last = price1_cumulative_new;
        config.block_time_last = block_time;
        CONFIG.save(deps.storage, &config)?;
    }

    Ok(Response::new().add_messages(messages).add_attributes(vec![
        attr("action", "provide_liquidity"),
        attr("sender", info.sender),
        attr("receiver", receiver),
        attr("assets", format!("{}, {}", assets[0], assets[1])),
        attr("share", share),
    ]))
}

/// Withdraw liquidity from the pool.
/// * **sender** is the address that will receive assets back from the pair contract.
///
/// * **amount** is the amount of LP tokens to burn.
pub fn withdraw_liquidity(
    deps: DepsMut<CoreumQueries>,
    env: Env,
    info: MessageInfo,
    sender: Addr,
    amount: Uint128,
) -> Result<Response, ContractError> {
    let mut config = CONFIG.load(deps.storage).unwrap();

    if info.sender != config.pair_info.liquidity_token {
        return Err(ContractError::Unauthorized {});
    }

    let (pools, total_share) = pool_info(deps.querier, &config)?;
    let refund_assets = get_share_in_assets(&pools, amount, total_share);

    // Calculate new pool amounts
    let mut new_pools = pools
        .iter()
        .zip(refund_assets.iter())
        .map(|(p, r)| p.amount - r.amount);
    let (new_pool0, new_pool1) = (new_pools.next().unwrap(), new_pools.next().unwrap());
    dex::oracle::store_oracle_price(
        deps.storage,
        &env,
        Decimal::from_ratio(new_pool0, new_pool1),
    )?;

    // Accumulate prices for the pair assets
    if let Some((price0_cumulative_new, price1_cumulative_new, block_time)) =
        accumulate_prices(&env, &config, pools[0].amount, pools[1].amount)?
    {
        config.price0_cumulative_last = price0_cumulative_new;
        config.price1_cumulative_last = price1_cumulative_new;
        config.block_time_last = block_time;
        CONFIG.save(deps.storage, &config)?;
    }

    // Update the pool info
    let messages: Vec<CosmosMsg> = vec![
        refund_assets[0].clone().into_msg(sender.clone())?,
        refund_assets[1].clone().into_msg(sender.clone())?,
        CosmosMsg::Wasm(WasmMsg::Execute {
            contract_addr: config.pair_info.liquidity_token.to_string(),
            msg: to_binary(&Cw20ExecuteMsg::Burn { amount })?,
            funds: vec![],
        }),
    ];

    Ok(Response::new().add_messages(messages).add_attributes(vec![
        attr("action", "withdraw_liquidity"),
        attr("sender", sender),
        attr("withdrawn_share", amount),
        attr(
            "refund_assets",
            format!("{}, {}", refund_assets[0], refund_assets[1]),
        ),
    ]))
}

/// Performs an swap operation with the specified parameters. The trader must approve the
/// pool contract to transfer offer assets from their wallet.
///
/// * **sender** is the sender of the swap operation.
///
/// * **offer_asset** proposed asset for swapping.
///
/// * **belief_price** is used to calculate the maximum swap spread.
///
/// * **max_spread** sets the maximum spread of the swap operation.
///
/// * **to** sets the recipient of the swap operation.
///
/// NOTE - the address that wants to swap should approve the pair contract to pull the offer token.
#[allow(clippy::too_many_arguments)]
pub fn swap(
    deps: DepsMut<CoreumQueries>,
    env: Env,
    info: MessageInfo,
    sender: Addr,
    mut offer_asset: AssetValidated,
    belief_price: Option<Decimal>,
    max_spread: Option<Decimal>,
    to: Option<Addr>,
    referral_address: Option<Addr>,
    referral_commission: Option<Decimal>,
) -> Result<Response, ContractError> {
    offer_asset.assert_sent_native_token_balance(&info)?;
    let original_offer_asset = offer_asset.clone();

    check_if_frozen(&deps)?;

    let mut config = CONFIG.load(deps.storage)?;
    // Get config from the factory
    let factory_config = query_factory_config(&deps.querier, &config.factory_addr)?;

    let mut messages = Vec::new();

    handle_referral(
        &factory_config,
        referral_address,
        referral_commission,
        &mut offer_asset,
        &mut messages,
    )?;

    // If the asset balance is already increased, we should subtract the user deposit from the pool amount
    let pools = config
        .pair_info
        .query_pools(&deps.querier, &env.contract.address)?
        .into_iter()
        .map(|mut p| {
            if p.info.equal(&original_offer_asset.info) {
                p.amount = p.amount.checked_sub(original_offer_asset.amount)?;
            }
            Ok(p)
        })
        .collect::<StdResult<Vec<_>>>()?;

    let SwapResult {
        return_asset,
        ask_info,
        spread_amount,
        commission_amount,
        protocol_fee_amount,
        protocol_fee_msg,
    } = do_swap(
        deps,
        &env,
        &mut config,
        &factory_config,
        &pools,
        &offer_asset,
        belief_price,
        max_spread,
    )?;

    let receiver = to.unwrap_or_else(|| sender.clone());
    messages.push(return_asset.into_msg(&receiver)?);

    if let Some(msg) = protocol_fee_msg {
        messages.push(msg);
    }

    Ok(Response::new()
        .add_messages(
            // 1. send collateral tokens from the contract to a user
            // 2. send inactive commission fees to the protocol
            messages,
        )
        .add_attributes(vec![
            attr("action", "swap"),
            attr("sender", sender),
            attr("receiver", receiver),
            attr("offer_asset", offer_asset.info.to_string()),
            attr("ask_asset", ask_info.to_string()),
            attr("offer_amount", offer_asset.amount),
            attr("return_amount", return_asset.amount),
            attr("spread_amount", spread_amount),
            attr("commission_amount", commission_amount),
            attr("protocol_fee_amount", protocol_fee_amount),
        ]))
}

fn check_if_frozen(deps: &DepsMut<CoreumQueries>) -> Result<(), ContractError> {
    let is_frozen: bool = FROZEN.load(deps.storage)?;
    ensure!(!is_frozen, ContractError::ContractFrozen {});
    Ok(())
}

struct SwapResult {
    return_asset: AssetValidated,
    ask_info: AssetInfoValidated,
    spread_amount: Uint128,
    commission_amount: Uint128,
    protocol_fee_amount: Uint128,
    protocol_fee_msg: Option<CosmosMsg>,
}
/// Helper method that executes a swap of one asset for another without needing to receive or send out the coins.
/// Instead it returns the amount of the ask asset, as well as the protocol fee.
/// This method is useful for swapping in the middle of another message, where the coins are already in the contract.
///
/// Important: When providing the pool balances for this method, make sure that those do *not* include the offer asset.
#[allow(clippy::too_many_arguments)]
fn do_swap(
    deps: DepsMut<CoreumQueries>,
    env: &Env,
    config: &mut Config,
    factory_config: &FactoryConfig,
    pools: &[AssetValidated],
    offer_asset: &AssetValidated,
    belief_price: Option<Decimal>,
    max_spread: Option<Decimal>,
) -> Result<SwapResult, ContractError> {
    if env.block.time.seconds() < config.trading_starts {
        return Err(ContractError::TradingNotStarted {});
    }

    let offer_pool: AssetValidated;
    let ask_pool: AssetValidated;

    if offer_asset.info.equal(&pools[0].info) {
        offer_pool = pools[0].clone();
        ask_pool = pools[1].clone();
    } else if offer_asset.info.equal(&pools[1].info) {
        offer_pool = pools[1].clone();
        ask_pool = pools[0].clone();
    } else {
        return Err(ContractError::AssetMismatch {});
    }

    let offer_amount = offer_asset.amount;

    let (return_amount, spread_amount, commission_amount) = compute_swap(
        offer_pool.amount,
        ask_pool.amount,
        offer_amount,
        config.pair_info.fee_config.total_fee_rate(),
    )?;

    // Check the max spread limit (if it was specified)
    assert_max_spread(
        belief_price,
        max_spread,
        offer_amount,
        return_amount + commission_amount,
        spread_amount,
    )?;

    // Compute the tax for the receiving asset (if it is a native one)
    let return_asset = AssetValidated {
        info: ask_pool.info.clone(),
        amount: return_amount,
    };

    // Compute the protocol fee
    let mut fee_msg = None;
    let mut protocol_fee_amount = Uint128::zero();
    if let Some(ref fee_address) = factory_config.fee_address {
        if let Some(f) = calculate_protocol_fee(
            &ask_pool.info,
            commission_amount,
            config.pair_info.fee_config.protocol_fee_rate(),
        ) {
            protocol_fee_amount = f.amount;
            fee_msg = Some(f.into_msg(fee_address)?);
        }
    }

    // Calculate new pool amounts
    let (new_pool0, new_pool1) = if pools[0].info.equal(&ask_pool.info) {
        // subtract fee and return amount from ask pool
        // add offer amount to offer pool
        (
            pools[0].amount - protocol_fee_amount - return_amount,
            pools[1].amount + offer_amount,
        )
    } else {
        // same as above, but with inverted indices
        (
            pools[0].amount + offer_amount,
            pools[1].amount - protocol_fee_amount - return_amount,
        )
    };
    dex::oracle::store_oracle_price(deps.storage, env, Decimal::from_ratio(new_pool0, new_pool1))?;

    // Accumulate prices for the assets in the pool
    if let Some((price0_cumulative_new, price1_cumulative_new, block_time)) =
        accumulate_prices(env, config, pools[0].amount, pools[1].amount)?
    {
        config.price0_cumulative_last = price0_cumulative_new;
        config.price1_cumulative_last = price1_cumulative_new;
        config.block_time_last = block_time;
        CONFIG.save(deps.storage, config)?;
    }

    Ok(SwapResult {
        return_asset,
        ask_info: ask_pool.info,
        spread_amount,
        commission_amount,
        protocol_fee_amount,
        protocol_fee_msg: fee_msg,
    })
}

/// Accumulate token prices for the assets in the pool.
/// Note that this function shifts **block_time** when any of the token prices is zero in order to not
/// fill an accumulator with a null price for that period.
///
/// * **x** is the balance of asset\[\0] in the pool.
///
/// * **y** is the balance of asset\[\1] in the pool.
pub fn accumulate_prices(
    env: &Env,
    config: &Config,
    x: Uint128,
    y: Uint128,
) -> StdResult<Option<(Uint128, Uint128, u64)>> {
    let block_time = env.block.time.seconds();
    if block_time <= config.block_time_last {
        return Ok(None);
    }

    // We have to shift block_time when any price is zero in order to not fill an accumulator with a null price for that period
    let time_elapsed = Uint128::from(block_time - config.block_time_last);

    let mut pcl0 = config.price0_cumulative_last;
    let mut pcl1 = config.price1_cumulative_last;

    if !x.is_zero() && !y.is_zero() {
        let price_precision = Uint128::from(10u128.pow(TWAP_PRECISION.into()));
        pcl0 = config.price0_cumulative_last.wrapping_add(
            time_elapsed
                .checked_mul(price_precision)?
                .multiply_ratio(y, x),
        );
        pcl1 = config.price1_cumulative_last.wrapping_add(
            time_elapsed
                .checked_mul(price_precision)?
                .multiply_ratio(x, y),
        );
    };

    Ok(Some((pcl0, pcl1, block_time)))
}

/// Calculates the amount of fees the protocol gets according to specified pair parameters.
/// Returns a [`None`] if the protocol fee is zero, otherwise returns a [`Asset`] struct with the specified attributes.
///
/// * **pool_info** contains information about the pool asset for which the commission will be calculated.
///
/// * **commission_amount** is the total amount of fees charged for a swap.
///
/// * **protocol_commission_rate** is the percentage of fees that go to the protocol.
pub fn calculate_protocol_fee(
    pool_info: &AssetInfoValidated,
    commission_amount: Uint128,
    protocol_commission_rate: Decimal,
) -> Option<AssetValidated> {
    let protocol_fee: Uint128 = commission_amount * protocol_commission_rate;
    if protocol_fee.is_zero() {
        return None;
    }

    Some(AssetValidated {
        info: pool_info.clone(),
        amount: protocol_fee,
    })
}

/// Exposes all the queries available in the contract.
///
/// ## Queries
/// * **QueryMsg::Pair {}** Returns information about the pair in an object of type [`PairInfo`].
///
/// * **QueryMsg::Pool {}** Returns information about the amount of assets in the pair contract as
/// well as the amount of LP tokens issued using an object of type [`PoolResponse`].
///
/// * **QueryMsg::Share { amount }** Returns the amount of assets that could be withdrawn from the pool
/// using a specific amount of LP tokens. The result is returned in a vector that contains objects of type [`Asset`].
///
/// * **QueryMsg::Simulation { offer_asset }** Returns the result of a swap simulation using a [`SimulationResponse`] object.
///
/// * **QueryMsg::ReverseSimulation { ask_asset }** Returns the result of a reverse swap simulation  using
/// a [`ReverseSimulationResponse`] object.
///
/// * **QueryMsg::CumulativePrices {}** Returns information about cumulative prices for the assets in the
/// pool using a [`CumulativePricesResponse`] object.
///
/// * **QueryMsg::HistoricalPrices { duration }** Returns historical price information for the assets in the
/// pool using a [`HistoricalPricesResponse`] object.
///
/// * **QueryMsg::Config {}** Returns the configuration for the pair contract using a [`ConfigResponse`] object.
#[cfg_attr(not(feature = "library"), entry_point)]
pub fn query(deps: Deps<CoreumQueries>, env: Env, msg: QueryMsg) -> StdResult<Binary> {
    match msg {
        QueryMsg::Pair {} => to_binary(&CONFIG.load(deps.storage)?.pair_info),
        QueryMsg::Pool {} => to_binary(&query_pool(deps)?),
        QueryMsg::Share { amount } => to_binary(&query_share(deps, amount)?),
        QueryMsg::Simulation {
            offer_asset,
            referral,
            referral_commission,
            ..
        } => to_binary(&query_simulation(
            deps,
            offer_asset,
            referral,
            referral_commission,
        )?),
        QueryMsg::ReverseSimulation {
            ask_asset,
            referral,
            referral_commission,
            ..
        } => to_binary(&query_reverse_simulation(
            deps,
            ask_asset,
            referral,
            referral_commission,
        )?),
        QueryMsg::CumulativePrices {} => to_binary(&query_cumulative_prices(deps, env)?),
        QueryMsg::Twap {
            duration,
            start_age,
            end_age,
        } => to_binary(&dex::oracle::query_oracle_range(
            deps.storage,
            &env,
            &CONFIG.load(deps.storage)?.pair_info.asset_infos,
            duration,
            start_age,
            end_age,
        )?),
        QueryMsg::Config {} => to_binary(&query_config(deps)?),
        _ => Err(StdError::generic_err("Query is not supported")),
    }
}

/// Returns the amounts of assets in the pair contract as well as the amount of LP
/// tokens currently minted in an object of type [`PoolResponse`].
pub fn query_pool(deps: Deps<CoreumQueries>) -> StdResult<PoolResponse> {
    let config = CONFIG.load(deps.storage)?;
    let (assets, total_share) = pool_info(deps.querier, &config)?;

    let resp = PoolResponse {
        assets,
        total_share,
    };

    Ok(resp)
}

/// Returns the amount of assets that could be withdrawn from the pool using a specific amount of LP tokens.
/// The result is returned in a vector that contains objects of type [`Asset`].
///
/// * **amount** is the amount of LP tokens for which we calculate associated amounts of assets.
pub fn query_share(deps: Deps<CoreumQueries>, amount: Uint128) -> StdResult<Vec<AssetValidated>> {
    let config = CONFIG.load(deps.storage)?;
    let (pools, total_share) = pool_info(deps.querier, &config)?;
    let refund_assets = get_share_in_assets(&pools, amount, total_share);

    Ok(refund_assets)
}

/// Returns information about a swap simulation in a [`SimulationResponse`] object.
///
/// * **offer_asset** is the asset to swap as well as an amount of the said asset.
pub fn query_simulation(
    deps: Deps<CoreumQueries>,
    offer_asset: Asset,
    referral: bool,
    referral_commission: Option<Decimal>,
) -> StdResult<SimulationResponse> {
    let mut offer_asset = offer_asset.validate()?;
    let config = CONFIG.load(deps.storage)?;

    let referral_amount = if referral {
        let factory_config = query_factory_config(&deps.querier, config.factory_addr)?;
        take_referral(&factory_config, referral_commission, &mut offer_asset)?
    } else {
        Uint128::zero()
    };

    let pools = config
        .pair_info
        .query_pools(&deps.querier, &config.pair_info.contract_addr)?;

    let offer_pool: AssetValidated;
    let ask_pool: AssetValidated;
    if offer_asset.info.equal(&pools[0].info) {
        offer_pool = pools[0].clone();
        ask_pool = pools[1].clone();
    } else if offer_asset.info.equal(&pools[1].info) {
        offer_pool = pools[1].clone();
        ask_pool = pools[0].clone();
    } else {
        return Err(StdError::generic_err(
            "Given offer asset does not belong in the pair",
        ));
    }

    let (return_amount, spread_amount, commission_amount) = compute_swap(
        offer_pool.amount,
        ask_pool.amount,
        offer_asset.amount,
        config.pair_info.fee_config.total_fee_rate(),
    )?;

    Ok(SimulationResponse {
        return_amount,
        spread_amount,
        commission_amount,
        referral_amount,
    })
}

/// Returns information about a reverse swap simulation in a [`ReverseSimulationResponse`] object.
///
/// * **ask_asset** is the asset to swap to as well as the desired amount of ask
/// assets to receive from the swap.
pub fn query_reverse_simulation(
    deps: Deps<CoreumQueries>,
    ask_asset: Asset,
    referral: bool,
    referral_commission: Option<Decimal>,
) -> StdResult<ReverseSimulationResponse> {
    let ask_asset = ask_asset.validate()?;
    let config = CONFIG.load(deps.storage)?;

    let pools = config
        .pair_info
        .query_pools(&deps.querier, &config.pair_info.contract_addr)?;

    let offer_pool: AssetValidated;
    let ask_pool: AssetValidated;
    if ask_asset.info.equal(&pools[0].info) {
        ask_pool = pools[0].clone();
        offer_pool = pools[1].clone();
    } else if ask_asset.info.equal(&pools[1].info) {
        ask_pool = pools[1].clone();
        offer_pool = pools[0].clone();
    } else {
        return Err(StdError::generic_err(
            "Given ask asset doesn't belong to pairs",
        ));
    }

    let (offer_amount, spread_amount, commission_amount) = compute_offer_amount(
        offer_pool.amount,
        ask_pool.amount,
        ask_asset.amount,
        config.pair_info.fee_config.total_fee_rate(),
    )?;

    // `offer_pool.info` is already validated
    let offer_asset = AssetValidated {
        info: offer_pool.info,
        amount: offer_amount,
    };
    let (offer_asset, referral_amount) = add_referral(
        &deps.querier,
        &config.factory_addr,
        referral,
        referral_commission,
        offer_asset,
    )?;

    Ok(ReverseSimulationResponse {
        offer_amount: offer_asset.amount,
        spread_amount,
        commission_amount,
        referral_amount,
    })
}

/// Returns information about cumulative prices for the assets in the pool using a [`CumulativePricesResponse`] object.
pub fn query_cumulative_prices(
    deps: Deps<CoreumQueries>,
    env: Env,
) -> StdResult<CumulativePricesResponse> {
    let config = CONFIG.load(deps.storage)?;
    let (assets, total_share) = pool_info(deps.querier, &config)?;

    let mut price0_cumulative_last = config.price0_cumulative_last;
    let mut price1_cumulative_last = config.price1_cumulative_last;

    if let Some((price0_cumulative_new, price1_cumulative_new, _)) =
        accumulate_prices(&env, &config, assets[0].amount, assets[1].amount)?
    {
        price0_cumulative_last = price0_cumulative_new;
        price1_cumulative_last = price1_cumulative_new;
    }

    let cumulative_prices = vec![
        (
            assets[0].info.clone(),
            assets[1].info.clone(),
            price0_cumulative_last,
        ),
        (
            assets[1].info.clone(),
            assets[0].info.clone(),
            price1_cumulative_last,
        ),
    ];

    let resp = CumulativePricesResponse {
        assets,
        total_share,
        cumulative_prices,
    };

    Ok(resp)
}

/// Returns the pair contract configuration in a [`ConfigResponse`] object.
pub fn query_config(deps: Deps<CoreumQueries>) -> StdResult<ConfigResponse> {
    let config: Config = CONFIG.load(deps.storage)?;
    Ok(ConfigResponse {
        block_time_last: config.block_time_last,
        params: None,
        owner: None,
    })
}

/// Returns the result of a swap.
///
/// * **offer_pool** total amount of offer assets in the pool.
///
/// * **ask_pool** total amount of ask assets in the pool.
///
/// * **offer_amount** amount of offer assets to swap.
///
/// * **commission_rate** total amount of fees charged for the swap.
pub fn compute_swap(
    offer_pool: Uint128,
    ask_pool: Uint128,
    offer_amount: Uint128,
    commission_rate: Decimal,
) -> StdResult<(Uint128, Uint128, Uint128)> {
    // offer => ask
    check_swap_parameters(vec![offer_pool, ask_pool], offer_amount)?;

    let offer_pool: Uint256 = offer_pool.into();
    let ask_pool: Uint256 = ask_pool.into();
    let offer_amount: Uint256 = offer_amount.into();
    let commission_rate = decimal2decimal256(commission_rate)?;

    // ask_amount = (ask_pool - cp / (offer_pool + offer_amount))
    let cp: Uint256 = offer_pool * ask_pool;
    let return_amount: Uint256 = (Decimal256::from_ratio(ask_pool, 1u8)
        - Decimal256::from_ratio(cp, offer_pool + offer_amount))
        * Uint256::from(1u8);

    // Calculate spread & commission
    let spread_amount: Uint256 =
        (offer_amount * Decimal256::from_ratio(ask_pool, offer_pool)) - return_amount;
    let commission_amount: Uint256 = return_amount * commission_rate;

    // The commision (minus the part that goes to the protocol) will be absorbed by the pool
    let return_amount: Uint256 = return_amount - commission_amount;
    Ok((
        return_amount.try_into()?,
        spread_amount.try_into()?,
        commission_amount.try_into()?,
    ))
}

/// Returns an amount of offer assets for a specified amount of ask assets.
///
/// * **offer_pool** total amount of offer assets in the pool.
///
/// * **ask_pool** total amount of ask assets in the pool.
///
/// * **ask_amount** amount of ask assets to swap to.
///
/// * **commission_rate** total amount of fees charged for the swap.
pub fn compute_offer_amount(
    offer_pool: Uint128,
    ask_pool: Uint128,
    ask_amount: Uint128,
    commission_rate: Decimal,
) -> StdResult<(Uint128, Uint128, Uint128)> {
    // ask => offer
    check_swap_parameters(vec![offer_pool, ask_pool], ask_amount)?;

    // offer_amount = cp / (ask_pool - ask_amount / (1 - commission_rate)) - offer_pool
    let cp = Uint256::from(offer_pool) * Uint256::from(ask_pool);
    let one_minus_commission = Decimal256::one() - decimal2decimal256(commission_rate)?;
    let inv_one_minus_commission = Decimal256::one() / one_minus_commission;

    let offer_amount: Uint128 = cp
        .multiply_ratio(
            Uint256::from(1u8),
            Uint256::from(
                ask_pool.checked_sub(
                    (Uint256::from(ask_amount) * inv_one_minus_commission).try_into()?,
                )?,
            ),
        )
        .checked_sub(offer_pool.into())?
        .try_into()?;

    let before_commission_deduction = Uint256::from(ask_amount) * inv_one_minus_commission;
    let spread_amount = (offer_amount * Decimal::from_ratio(ask_pool, offer_pool))
        .saturating_sub(before_commission_deduction.try_into()?);
    let commission_amount = before_commission_deduction * decimal2decimal256(commission_rate)?;
    Ok((offer_amount, spread_amount, commission_amount.try_into()?))
}

/// This is an internal function that enforces slippage tolerance for swaps.
///
/// * **slippage_tolerance** slippage tolerance to enforce.
///
/// * **deposits** array with offer and ask amounts for a swap.
///
/// * **pools** array with total amount of assets in the pool.
fn assert_slippage_tolerance(
    slippage_tolerance: Option<Decimal>,
    deposits: &[Uint128; 2],
    pools: &[AssetValidated],
) -> Result<(), ContractError> {
    let default_slippage = Decimal::from_str(DEFAULT_SLIPPAGE)?;
    let max_allowed_slippage = Decimal::from_str(MAX_ALLOWED_SLIPPAGE)?;

    let slippage_tolerance = slippage_tolerance.unwrap_or(default_slippage);
    if slippage_tolerance.gt(&max_allowed_slippage) {
        return Err(ContractError::AllowedSpreadAssertion {});
    }

    let slippage_tolerance: Decimal256 = decimal2decimal256(slippage_tolerance)?;
    let one_minus_slippage_tolerance = Decimal256::one() - slippage_tolerance;
    let deposits: [Uint256; 2] = [deposits[0].into(), deposits[1].into()];
    let pools: [Uint256; 2] = [pools[0].amount.into(), pools[1].amount.into()];

    // Ensure each price does not change more than what the slippage tolerance allows
    if Decimal256::from_ratio(deposits[0], deposits[1]) * one_minus_slippage_tolerance
        > Decimal256::from_ratio(pools[0], pools[1])
        || Decimal256::from_ratio(deposits[1], deposits[0]) * one_minus_slippage_tolerance
            > Decimal256::from_ratio(pools[1], pools[0])
    {
        return Err(ContractError::MaxSlippageAssertion {});
    }

    Ok(())
}

/// Returns the total amount of assets in the pool as well as the total amount of LP tokens currently minted.
pub fn pool_info(
    querier: QuerierWrapper<CoreumQueries>,
    config: &Config,
) -> StdResult<(Vec<AssetValidated>, Uint128)> {
    let pools = config
        .pair_info
        .query_pools(&querier, &config.pair_info.contract_addr)?;
    let total_share = query_supply(&querier, &config.pair_info.liquidity_token)?;

    Ok((pools, total_share))
}<|MERGE_RESOLUTION|>--- conflicted
+++ resolved
@@ -1,11 +1,7 @@
 use std::str::FromStr;
 use std::vec;
 
-<<<<<<< HEAD
 use coreum_wasm_sdk::core::CoreumQueries;
-=======
-use coreum_wasm_sdk::core::{CoreumMsg, CoreumQueries};
->>>>>>> 6745759d
 use cosmwasm_std::{
     attr, ensure, entry_point, from_binary, to_binary, Addr, Binary, CosmosMsg, Decimal,
     Decimal256, Deps, DepsMut, Env, Isqrt, MessageInfo, QuerierWrapper, Reply, Response, StdError,
@@ -48,13 +44,8 @@
     env: Env,
     _info: MessageInfo,
     msg: InstantiateMsg,
-<<<<<<< HEAD
 ) -> Result<Response, ContractError> {
     let asset_infos = check_asset_infos(&msg.asset_infos)?;
-=======
-) -> Result<Response<CoreumMsg>, ContractError> {
-    let asset_infos = check_asset_infos(deps.api, &msg.asset_infos)?;
->>>>>>> 6745759d
 
     if asset_infos.len() != 2 {
         return Err(ContractError::InvalidNumberOfAssets { min: 2, max: 2 });
