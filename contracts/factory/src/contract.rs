use coreum_wasm_sdk::core::{CoreumMsg, CoreumQueries};
use cosmwasm_std::{
<<<<<<< HEAD
    attr, entry_point, from_json, to_json_binary, Addr, Binary, CosmosMsg, Decimal, Deps,
    DepsMut, Env, MessageInfo, Order, Reply, ReplyOn, StdError, StdResult, WasmMsg,
=======
    attr, entry_point, from_json, to_json_binary, Addr, Binary, CosmosMsg, Decimal, Deps, DepsMut,
    Env, MessageInfo, Order, Reply, ReplyOn, StdError, StdResult, WasmMsg,
>>>>>>> eebd7853
};
use cw2::set_contract_version;
use cw20::Cw20ReceiveMsg;
use cw_utils::ensure_from_older_version;

use dex::{
    asset::{addr_opt_validate, Asset, AssetInfo},
    common::{claim_ownership, drop_ownership_proposal, propose_new_owner, validate_addresses},
    factory::{
        ConfigResponse, DistributionFlow, ExecuteMsg, FeeInfoResponse, InstantiateMsg, MigrateMsg,
        PartialDefaultStakeConfig, PartialStakeConfig, PoolConfig, PoolType, PoolsResponse,
        QueryMsg, ReceiveMsg, ROUTE,
    },
    fee_config::FeeConfig,
    pool::{ExecuteMsg as PoolExecuteMsg, InstantiateMsg as PoolInstantiateMsg, PairInfo},
    stake::UnbondingPeriod,
};
use dex_stake::msg::ExecuteMsg as StakeExecuteMsg;

use crate::{
    error::ContractError,
    querier::query_pair_info,
    state::{
        check_asset_infos, pair_key, read_pairs, Config, TmpPoolInfo, CONFIG, OWNERSHIP_PROPOSAL,
        PAIRS, PAIRS_TO_MIGRATE, PAIR_CONFIGS, PERMISSIONLESS_DEPOSIT, STAKING_ADDRESSES,
        TMP_PAIR_INFO,
    },
};

use itertools::Itertools;
use std::collections::HashSet;

pub type Response = cosmwasm_std::Response<CoreumMsg>;
pub type SubMsg = cosmwasm_std::SubMsg<CoreumMsg>;

/// Contract name that is used for migration.
const CONTRACT_NAME: &str = "dex-factory";
/// Contract version that is used for migration.
const CONTRACT_VERSION: &str = env!("CARGO_PKG_VERSION");
/// A `reply` call code ID used in a sub-message.
const INSTANTIATE_PAIR_REPLY_ID: u64 = 1;

const SECONDS_PER_DAY: u64 = 60 * 60 * 24;
/// The maximum amount of seconds that the trading can be delayed when the contract is instantiated.
const MAX_TRADING_STARTS_DELAY: u64 = 60 * SECONDS_PER_DAY;

/// Creates a new contract with the specified parameters packed in the `msg` variable.
///
/// * **msg**  is message which contains the parameters used for creating the contract.
#[cfg_attr(not(feature = "library"), entry_point)]
pub fn instantiate(
    deps: DepsMut<CoreumQueries>,
    env: Env,
    _info: MessageInfo,
    msg: InstantiateMsg,
) -> Result<Response, ContractError> {
    set_contract_version(deps.storage, CONTRACT_NAME, CONTRACT_VERSION)?;

    if msg.max_referral_commission > Decimal::one() {
        return Err(ContractError::InvalidReferralCommission(
            msg.max_referral_commission,
        ));
    }

    if let Some(trading_starts) = msg.trading_starts {
        let block_time = env.block.time.seconds();
        if trading_starts < block_time || trading_starts > block_time + MAX_TRADING_STARTS_DELAY {
            return Err(ContractError::InvalidTradingStart {});
        }
    }

    let config = Config {
        owner: deps.api.addr_validate(&msg.owner)?,
        fee_address: addr_opt_validate(deps.api, &msg.fee_address)?,
        max_referral_commission: msg.max_referral_commission,
        default_stake_config: msg.default_stake_config,
        only_owner_can_create_pools: true,
        trading_starts: msg.trading_starts,
    };

    let config_set: HashSet<String> = msg
        .pool_configs
        .iter()
        .map(|pc| pc.pool_type.to_string())
        .collect();

    if config_set.len() != msg.pool_configs.len() {
        return Err(ContractError::PoolConfigDuplicate {});
    }

    for pc in msg.pool_configs.iter() {
        // Validate total and protocol fee bps
        if !pc.fee_config.valid_fee_bps() {
            return Err(ContractError::PoolConfigInvalidFeeBps {});
        }
        PAIR_CONFIGS.save(deps.storage, pc.pool_type.to_string(), pc)?;
    }
    CONFIG.save(deps.storage, &config)?;

    Ok(Response::new())
}

/// Data structure used to update general contract parameters.
pub struct UpdateConfig {
    /// Contract address to send governance fees to (the Protocol)
    fee_address: Option<String>,
    /// Whether only the owner or anyone can create new pairs
    only_owner_can_create_pools: Option<bool>,
    /// The default configuration for the staking contracts of new pairs
    default_stake_config: Option<PartialDefaultStakeConfig>,
}

/// Exposes all the execute functions available in the contract.
/// * **msg** is an object of type [`ExecuteMsg`].
///
/// ## Variants
/// * **ExecuteMsg::UpdateConfig {
///             fee_address,
///         }** Updates general contract parameters.
///
/// * **ExecuteMsg::UpdatePoolConfig { config }** Updates a pair type
/// * configuration or creates a new pair type if a [`Custom`] name is used (which hasn't been used before).
///
/// * **ExecuteMsg::CreatePool {
///             pool_type,
///             asset_infos,
///             init_params,
///         }** Creates a new pair with the specified input parameters.
///
/// * **ExecuteMsg::Deregister { asset_infos }** Removes an existing pair from the factory.
/// * The asset information is for the assets that are traded in the pair.
///
/// * **ExecuteMsg::ProposeNewOwner { owner, expires_in }** Creates a request to change contract ownership.
///
/// * **ExecuteMsg::DropOwnershipProposal {}** Removes a request to change contract ownership.
///
/// * **ExecuteMsg::ClaimOwnership {}** Claims contract ownership.
///
/// * **ExecuteMsg::MarkAsMigrated {}** Mark pairs as migrated.
#[cfg_attr(not(feature = "library"), entry_point)]
pub fn execute(
    deps: DepsMut<CoreumQueries>,
    env: Env,
    info: MessageInfo,
    msg: ExecuteMsg,
) -> Result<Response, ContractError> {
    match msg {
        ExecuteMsg::UpdateConfig {
            fee_address,
            only_owner_can_create_pools,
            default_stake_config,
        } => execute_update_config(
            deps,
            info,
            UpdateConfig {
                fee_address,
                only_owner_can_create_pools,
                default_stake_config,
            },
        ),
        ExecuteMsg::UpdatePoolFees {
            asset_infos,
            fee_config,
        } => execute_update_pair_fees(deps, info, asset_infos, fee_config),
        ExecuteMsg::UpdatePoolConfig { config } => execute_update_pair_config(deps, info, config),
        ExecuteMsg::CreatePool {
            pool_type,
            asset_infos,
            init_params,
            total_fee_bps,
            staking_config,
        } => execute_create_pair(
            deps,
            info,
            env,
            pool_type,
            asset_infos,
            init_params,
            total_fee_bps,
            staking_config,
            Vec::new(),
            false,
        ),
        ExecuteMsg::Deregister { asset_infos } => {
            deregister_pool_and_staking(deps, info, asset_infos)
        }
        ExecuteMsg::ProposeNewOwner { owner, expires_in } => {
            let config = CONFIG.load(deps.storage)?;

            propose_new_owner(
                deps,
                info,
                env,
                owner,
                expires_in,
                config.owner,
                OWNERSHIP_PROPOSAL,
            )
            .map_err(Into::into)
        }
        ExecuteMsg::DropOwnershipProposal {} => {
            let config = CONFIG.load(deps.storage)?;

            drop_ownership_proposal(deps, info, config.owner, OWNERSHIP_PROPOSAL)
                .map_err(Into::into)
        }
        ExecuteMsg::ClaimOwnership {} => {
            let pairs = PAIRS
                .range(deps.storage, None, None, Order::Ascending)
                .map(|pair| -> StdResult<Addr> { Ok(pair?.1) })
                .collect::<StdResult<Vec<_>>>()?;

            PAIRS_TO_MIGRATE.save(deps.storage, &pairs)?;

            claim_ownership(deps, info, env, OWNERSHIP_PROPOSAL, |deps, new_owner| {
                CONFIG
                    .update::<_, StdError>(deps.storage, |mut v| {
                        v.owner = new_owner;
                        Ok(v)
                    })
                    .map(|_| ())
            })
            .map_err(Into::into)
        }
        ExecuteMsg::MarkAsMigrated { pools } => execute_mark_pairs_as_migrated(deps, info, pools),
        ExecuteMsg::CreatePoolAndDistributionFlows {
            pool_type,
            asset_infos,
            init_params,
            total_fee_bps,
            staking_config,
            distribution_flows,
        } => execute_create_pair(
            deps,
            info,
            env,
            pool_type,
            asset_infos,
            init_params,
            total_fee_bps,
            staking_config,
            distribution_flows,
            false,
        ),
        ExecuteMsg::CreateDistributionFlow {
            asset_infos,
            asset,
            rewards,
        } => execute_create_distribution_flow(deps, env, info, asset_infos, asset, rewards),
        ExecuteMsg::Receive(msg) => receive_cw20_message(deps, env, info, msg),
    }
}

fn receive_cw20_message(
    deps: DepsMut<CoreumQueries>,
    env: Env,
    info: MessageInfo,
    msg: Cw20ReceiveMsg,
) -> Result<Response, ContractError> {
    let required_deposit = PERMISSIONLESS_DEPOSIT
        .load(deps.storage)
        .map_err(|_| ContractError::DepositNotSet {})?;
    let deposit = Asset {
        info: AssetInfo::Cw20Token(info.sender.to_string()),
        amount: msg.amount,
    };

    if required_deposit != deposit {
        return Err(ContractError::DepositRequired(
            required_deposit.amount,
            required_deposit.info.to_string(),
        ));
    }

    match from_json(&msg.msg)? {
        ReceiveMsg::CreatePool {
            pool_type,
            asset_infos,
            init_params,
            total_fee_bps,
            staking_config,
        } => execute_create_pair(
            deps,
            info,
            env,
            pool_type,
            asset_infos,
            init_params,
            total_fee_bps,
            staking_config,
            Vec::new(),
            true,
        ),
        ReceiveMsg::CreatePoolAndDistributionFlows {
            pool_type,
            asset_infos,
            init_params,
            total_fee_bps,
            staking_config,
            distribution_flows,
        } => execute_create_pair(
            deps,
            info,
            env,
            pool_type,
            asset_infos,
            init_params,
            total_fee_bps,
            staking_config,
            distribution_flows,
            true,
        ),
    }
}

fn execute_update_pair_fees(
    deps: DepsMut<CoreumQueries>,
    info: MessageInfo,
    asset_infos: Vec<AssetInfo>,
    fee_config: FeeConfig,
) -> Result<Response, ContractError> {
    // check permissions
    let config = CONFIG.load(deps.storage)?;
    if info.sender != config.owner {
        return Err(ContractError::Unauthorized {});
    }

    // validate
    let asset_infos = check_asset_infos(deps.api, &asset_infos)?;

    // get pair address
    let pair = PAIRS.load(deps.storage, &pair_key(&asset_infos))?;

    // send update message to pair
    Ok(Response::default().add_message(WasmMsg::Execute {
        contract_addr: pair.to_string(),
        msg: to_json_binary(&PoolExecuteMsg::UpdateFees { fee_config })?,
        funds: Vec::new(),
    }))
}

/// Forwards distribution flow creation to the correct LP token staking contract.
///
/// * **asset_infos** is the pair of assets whose LP token staking contract should get the new distribution flow.
///
/// * **asset** is the asset that should be distributed.
///
/// * **rewards** contains the reward multiplier per unbonding period.
///
/// * **reward_duration** is the duration of scheduled distributions.
///
/// ## Executor
/// Only the owner can execute this.
fn execute_create_distribution_flow(
    deps: DepsMut<CoreumQueries>,
    env: Env,
    info: MessageInfo,
    asset_infos: Vec<AssetInfo>,
    asset: AssetInfo,
    rewards: Vec<(UnbondingPeriod, Decimal)>,
) -> Result<Response, ContractError> {
    // check permission
    if info.sender != CONFIG.load(deps.storage)?.owner {
        return Err(ContractError::Unauthorized {});
    }

    let asset_infos = check_asset_infos(deps.api, &asset_infos)?;
    let pair = PAIRS.load(deps.storage, &pair_key(&asset_infos))?;
    let staking = query_pair_info(&deps.querier, pair)?.staking_addr;
    Ok(
        Response::new().add_submessage(SubMsg::new(CosmosMsg::Wasm(WasmMsg::Execute {
            contract_addr: staking.to_string(),
            msg: to_json_binary(&StakeExecuteMsg::CreateDistributionFlow {
                manager: env.contract.address.to_string(), // use factory as manager for now
                asset,
                rewards,
            })?,
            funds: vec![],
        }))),
    )
}

/// Updates general contract settings.
///
/// * **param** is an object of type [`UpdateConfig`] that contains the parameters to update.
///
/// ## Executor
/// Only the owner can execute this.
pub fn execute_update_config(
    deps: DepsMut<CoreumQueries>,
    info: MessageInfo,
    param: UpdateConfig,
) -> Result<Response, ContractError> {
    let mut config = CONFIG.load(deps.storage)?;

    // Permission check
    if info.sender != config.owner {
        return Err(ContractError::Unauthorized {});
    }

    if let Some(fee_address) = param.fee_address {
        // Validate address format
        config.fee_address = Some(deps.api.addr_validate(&fee_address)?);
    }

    if let Some(only_owner) = param.only_owner_can_create_pools {
        config.only_owner_can_create_pools = only_owner;
    }

    if let Some(default_stake_config) = param.default_stake_config {
        config.default_stake_config.update(default_stake_config);
    }

    CONFIG.save(deps.storage, &config)?;

    Ok(Response::new().add_attribute("action", "update_config"))
}

/// Updates a pair type's configuration.
///
/// * **pair_config** is an object of type [`PoolConfig`] that contains the pair type information to update.
///
/// ## Executor
/// Only the owner can execute this.
pub fn execute_update_pair_config(
    deps: DepsMut<CoreumQueries>,
    info: MessageInfo,
    pair_config: PoolConfig,
) -> Result<Response, ContractError> {
    let config = CONFIG.load(deps.storage)?;

    // Permission check
    if info.sender != config.owner {
        return Err(ContractError::Unauthorized {});
    }

    // Validate total and protocol fee bps
    if !pair_config.fee_config.valid_fee_bps() {
        return Err(ContractError::PoolConfigInvalidFeeBps {});
    }

    PAIR_CONFIGS.save(
        deps.storage,
        pair_config.pool_type.to_string(),
        &pair_config,
    )?;

    Ok(Response::new().add_attribute("action", "update_pair_config"))
}

/// Creates a new pair of `pool_type` with the assets specified in `asset_infos`.
///
/// * **pool_type** is the pair type of the newly created pair.
///
/// * **asset_infos** is a vector with assets for which we create a pair.
///
/// * **init_params** These are packed params used for custom pair types that need extra data to be instantiated.
///
/// * **staking_config** is the configuration for the staking contract. Overrides the default staking config.
///
/// * **distribution_flows** is a vector of distribution flows to be created for the pair's staking contract.
#[allow(clippy::too_many_arguments)]
pub fn execute_create_pair(
    deps: DepsMut<CoreumQueries>,
    info: MessageInfo,
    env: Env,
    pool_type: PoolType,
    asset_infos: Vec<AssetInfo>,
    init_params: Option<Binary>,
    total_fee_bps: Option<u16>,
    staking_config: PartialStakeConfig,
    distribution_flows: Vec<DistributionFlow>,
    deposit_sent: bool,
) -> Result<Response, ContractError> {
    let asset_infos = check_asset_infos(deps.api, &asset_infos)?;

    let config = CONFIG.load(deps.storage)?;

    if config.only_owner_can_create_pools && info.sender != config.owner {
        return Err(ContractError::Unauthorized {});
    }
    if !config.only_owner_can_create_pools && !deposit_sent {
        return Err(ContractError::PermissionlessRequiresDeposit {});
    }

    if PAIRS.has(deps.storage, &pair_key(&asset_infos)) {
        return Err(ContractError::PoolWasCreated {});
    }

    // Get pair type from config
    let pair_config = PAIR_CONFIGS
        .load(deps.storage, pool_type.to_string())
        .map_err(|_| ContractError::PoolConfigNotFound {})?;

    // Check if pair config is disabled
    if pair_config.is_disabled {
        return Err(ContractError::PoolConfigDisabled {});
    }

    let pair_key = pair_key(&asset_infos);
    TMP_PAIR_INFO.save(
        deps.storage,
        &TmpPoolInfo {
            pair_key,
            asset_infos: asset_infos.clone(),
            distribution_flows,
        },
    )?;

    let sub_msg: Vec<SubMsg> = vec![SubMsg {
        id: INSTANTIATE_PAIR_REPLY_ID,
        msg: WasmMsg::Instantiate {
            admin: Some(config.owner.to_string()),
            code_id: pair_config.code_id,
            msg: to_json_binary(&PoolInstantiateMsg {
                asset_infos: asset_infos.iter().cloned().map(Into::into).collect(),
                factory_addr: env.contract.address.to_string(),
                init_params,
                staking_config: config
                    .default_stake_config
                    .combine_with(staking_config)
                    .to_stake_config(),
                trading_starts: config
                    .trading_starts
                    .unwrap_or_else(|| env.block.time.seconds()),
                fee_config: FeeConfig {
                    total_fee_bps: total_fee_bps.unwrap_or(pair_config.fee_config.total_fee_bps),
                    protocol_fee_bps: pair_config.fee_config.protocol_fee_bps,
                },
                circuit_breaker: None,
            })?,
            funds: vec![],
            label: "Dex pair".to_string(),
        }
        .into(),
        gas_limit: None,
        reply_on: ReplyOn::Success,
    }];

    Ok(Response::new()
        .add_submessages(sub_msg)
        .add_attributes(vec![
            attr("action", "create_pair"),
            attr("pair", asset_infos.iter().join("-")),
        ]))
}

/// Marks specified pairs as migrated to the new admin.
///
/// * **pairs** is a vector of pairs which should be marked as transferred.
fn execute_mark_pairs_as_migrated(
    deps: DepsMut<CoreumQueries>,
    info: MessageInfo,
    pairs: Vec<String>,
) -> Result<Response, ContractError> {
    let config = CONFIG.load(deps.storage)?;

    if info.sender != config.owner {
        return Err(ContractError::Unauthorized {});
    }

    let pairs = validate_addresses(deps.api, &pairs)?;

    let not_migrated: Vec<Addr> = PAIRS_TO_MIGRATE
        .load(deps.storage)?
        .into_iter()
        .filter(|addr| !pairs.contains(addr))
        .collect();

    PAIRS_TO_MIGRATE.save(deps.storage, &not_migrated)?;
    Ok(Response::new().add_attribute("action", "execute_mark_pairs_as_migrated"))
}

/// The entry point to the contract for processing replies from submessages.
#[cfg_attr(not(feature = "library"), entry_point)]
pub fn reply(
    deps: DepsMut<CoreumQueries>,
    env: Env,
    msg: Reply,
) -> Result<Response, ContractError> {
    // parse the reply
    let res = cw_utils::parse_reply_instantiate_data(msg).map_err(|_| {
        StdError::parse_err("MsgInstantiateContractResponse", "failed to parse data")
    })?;

    reply::instantiate_pair(deps, env, res)
}

pub mod reply {
    use cosmwasm_std::wasm_execute;
    use cw_utils::MsgInstantiateContractResponse;

    use crate::state::STAKING_ADDRESSES;

    use super::*;

    pub fn instantiate_pair(
        deps: DepsMut<CoreumQueries>,
        env: Env,
        res: MsgInstantiateContractResponse,
    ) -> Result<Response, ContractError> {
        let tmp = TMP_PAIR_INFO.load(deps.storage)?;
        if PAIRS.has(deps.storage, &tmp.pair_key) {
            return Err(ContractError::PoolWasRegistered {});
        }

        let pair_contract = deps.api.addr_validate(&res.contract_address)?;

        PAIRS.save(deps.storage, &tmp.pair_key, &pair_contract)?;

        for asset_info in &tmp.asset_infos {
            for asset_info_2 in &tmp.asset_infos {
                if asset_info != asset_info_2 {
                    ROUTE.update::<_, StdError>(
                        deps.storage,
                        (asset_info.to_string(), asset_info_2.to_string()),
                        |maybe_contracts| {
                            if let Some(mut contracts) = maybe_contracts {
                                contracts.push(pair_contract.clone());
                                Ok(contracts)
                            } else {
                                Ok(vec![pair_contract.clone()])
                            }
                        },
                    )?;
                }
            }
        }

        // keep track of staking address
        let pair_info = query_pair_info(&deps.querier, &pair_contract)?;
        STAKING_ADDRESSES.save(deps.storage, &pair_info.staking_addr, &())?;

        Ok(Response::new()
            // create distribution flows
            .add_submessages(tmp.distribution_flows.into_iter().map(|flow| {
                SubMsg::new(
                    wasm_execute(
                        &pair_info.staking_addr,
                        &dex_stake::msg::ExecuteMsg::CreateDistributionFlow {
                            manager: env.contract.address.to_string(),
                            asset: flow.asset,
                            rewards: flow.rewards,
                        },
                        vec![],
                    )
                    .unwrap(),
                )
            }))
            .add_attributes(vec![
                attr("action", "register"),
                attr("pair_contract_addr", pair_contract),
            ]))
    }
}

/// Removes an existing pair from the factory.
///
/// * **asset_infos** is a vector with assets for which we deregister the pair.
/// The LP Staking Contract will also be deregistered and does not need to be provided.
///
/// ## Executor
/// Only the owner can execute this.
pub fn deregister_pool_and_staking(
    deps: DepsMut<CoreumQueries>,
    info: MessageInfo,
    asset_infos: Vec<AssetInfo>,
) -> Result<Response, ContractError> {
    let asset_infos: Result<Vec<_>, _> = asset_infos
        .into_iter()
        .map(|a| a.validate(deps.api))
        .collect();
    let asset_infos = asset_infos?;

    let config = CONFIG.load(deps.storage)?;

    if info.sender != config.owner {
        return Err(ContractError::Unauthorized {});
    }

    let pair_addr = PAIRS.load(deps.storage, &pair_key(&asset_infos))?;
    PAIRS.remove(deps.storage, &pair_key(&asset_infos));
    // keep track of staking address
    let pair_info = query_pair_info(&deps.querier, &pair_addr)?;
    STAKING_ADDRESSES.remove(deps.storage, &pair_info.staking_addr);

    for asset_info1 in &asset_infos {
        for asset_info2 in &asset_infos {
            if asset_info1 != asset_info2 {
                ROUTE.update::<_, StdError>(
                    deps.storage,
                    (asset_info1.to_string(), asset_info2.to_string()),
                    |pairs| {
                        Ok(pairs
                            .unwrap_or_default()
                            .iter()
                            .cloned()
                            .filter(|pair| pair != pair_addr)
                            .collect::<Vec<_>>())
                    },
                )?;
            }
        }
    }

    Ok(Response::new().add_attributes(vec![
        attr("action", "deregister"),
        attr("pair_contract_addr", pair_addr),
    ]))
}

/// Exposes all the queries available in the contract.
///
/// ## Queries
/// * **QueryMsg::Config {}** Returns general contract parameters using a custom [`ConfigResponse`] structure.
///
/// * **QueryMsg::Pool { asset_infos }** Returns a [`PoolInfo`] object with information about a specific Dex pair.
///
/// * **QueryMsg::Pools { start_after, limit }** Returns an array that contains items of type [`PoolInfo`].
/// This returns information about multiple Dex pairs
///
/// * **QueryMsg::FeeInfo { pool_type }** Returns the fee structure (total and protocol fees) for a specific pair type.
///
/// * **QueryMsg::BlacklistedPoolTypes {}** Returns a vector that contains blacklisted pair types (pair types that cannot get ASTRO emissions).
///
/// * **QueryMsg::PoolsToMigrate {}** Returns a vector that contains pair addresses that are not migrated.
#[cfg_attr(not(feature = "library"), entry_point)]
pub fn query(deps: Deps<CoreumQueries>, _env: Env, msg: QueryMsg) -> StdResult<Binary> {
    match msg {
        QueryMsg::Config {} => to_json_binary(&query_config(deps)?),
        QueryMsg::Pool { asset_infos } => to_json_binary(&query_pair(deps, asset_infos)?),
        QueryMsg::Pools { start_after, limit } => {
            to_json_binary(&query_pairs(deps, start_after, limit)?)
        }
        QueryMsg::FeeInfo { pool_type } => to_json_binary(&query_fee_info(deps, pool_type)?),
        QueryMsg::BlacklistedPoolTypes {} => to_json_binary(&query_blacklisted_pool_types(deps)?),
        QueryMsg::PoolsToMigrate {} => {
            to_json_binary(&PAIRS_TO_MIGRATE.may_load(deps.storage)?.unwrap_or_default())
        }
        QueryMsg::ValidateStakingAddress { address } => {
            to_json_binary(&STAKING_ADDRESSES.has(deps.storage, &deps.api.addr_validate(&address)?))
        }
    }
}

/// Returns a vector that contains blacklisted pair types
pub fn query_blacklisted_pool_types(deps: Deps<CoreumQueries>) -> StdResult<Vec<PoolType>> {
    PAIR_CONFIGS
        .range(deps.storage, None, None, Order::Ascending)
        .filter_map(|result| match result {
            Ok(v) => {
                if v.1.is_disabled {
                    Some(Ok(v.1.pool_type))
                } else {
                    None
                }
            }
            Err(e) => Some(Err(e)),
        })
        .collect()
}

/// Returns general contract parameters using a custom [`ConfigResponse`] structure.
pub fn query_config(deps: Deps<CoreumQueries>) -> StdResult<ConfigResponse> {
    let config = CONFIG.load(deps.storage)?;
    let resp = ConfigResponse {
        owner: config.owner,
        pool_configs: PAIR_CONFIGS
            .range(deps.storage, None, None, Order::Ascending)
            .map(|item| Ok(item?.1))
            .collect::<StdResult<Vec<_>>>()?,
        fee_address: config.fee_address,
        max_referral_commission: config.max_referral_commission,
        only_owner_can_create_pools: config.only_owner_can_create_pools,
        trading_starts: config.trading_starts,
    };

    Ok(resp)
}

/// Returns a pair's data using the assets in `asset_infos` as input (those being the assets that are traded in the pair).
/// * **asset_infos** is a vector with assets traded in the pair.
pub fn query_pair(deps: Deps<CoreumQueries>, asset_infos: Vec<AssetInfo>) -> StdResult<PairInfo> {
    let asset_infos = asset_infos
        .into_iter()
        .map(|a| a.validate(deps.api))
        .collect::<StdResult<Vec<_>>>()?;
    let pair_addr = PAIRS.load(deps.storage, &pair_key(&asset_infos))?;
    query_pair_info(&deps.querier, pair_addr)
}

/// Returns a vector with pair data that contains items of type [`PoolInfo`]. Querying starts at `start_after` and returns `limit` pairs.
/// * **start_after** is a field which accepts a vector with items of type [`AssetInfo`].
/// This is the pair from which we start a query.
///
/// * **limit** sets the number of pairs to be retrieved.
pub fn query_pairs(
    deps: Deps<CoreumQueries>,
    start_after: Option<Vec<AssetInfo>>,
    limit: Option<u32>,
) -> StdResult<PoolsResponse> {
    let pools = read_pairs(deps, start_after, limit)?
        .iter()
        .map(|pair_addr| query_pair_info(&deps.querier, pair_addr))
        .collect::<StdResult<Vec<_>>>()?;

    Ok(PoolsResponse { pools })
}

/// Returns the fee setup for a specific pair type using a [`FeeInfoResponse`] struct.
/// * **pool_type** is a struct that represents the fee information (total and protocol fees) for a specific pair type.
pub fn query_fee_info(
    deps: Deps<CoreumQueries>,
    pool_type: PoolType,
) -> StdResult<FeeInfoResponse> {
    let config = CONFIG.load(deps.storage)?;
    let pair_config = PAIR_CONFIGS.load(deps.storage, pool_type.to_string())?;

    Ok(FeeInfoResponse {
        fee_address: config.fee_address,
        total_fee_bps: pair_config.fee_config.total_fee_bps,
        protocol_fee_bps: pair_config.fee_config.protocol_fee_bps,
    })
}

/// Manages the contract migration.
#[cfg_attr(not(feature = "library"), entry_point)]
pub fn migrate(
    deps: DepsMut<CoreumQueries>,
    _env: Env,
    msg: MigrateMsg,
) -> Result<Response, ContractError> {
    match msg {
        MigrateMsg::Update() => {
            ensure_from_older_version(deps.storage, CONTRACT_NAME, CONTRACT_VERSION)?;
        }
        MigrateMsg::AddPermissionlessPoolDeposit(asset) => {
            PERMISSIONLESS_DEPOSIT.save(deps.storage, &asset)?;
        }
    };

    Ok(Response::new())
}<|MERGE_RESOLUTION|>--- conflicted
+++ resolved
@@ -1,12 +1,7 @@
 use coreum_wasm_sdk::core::{CoreumMsg, CoreumQueries};
 use cosmwasm_std::{
-<<<<<<< HEAD
-    attr, entry_point, from_json, to_json_binary, Addr, Binary, CosmosMsg, Decimal, Deps,
-    DepsMut, Env, MessageInfo, Order, Reply, ReplyOn, StdError, StdResult, WasmMsg,
-=======
     attr, entry_point, from_json, to_json_binary, Addr, Binary, CosmosMsg, Decimal, Deps, DepsMut,
     Env, MessageInfo, Order, Reply, ReplyOn, StdError, StdResult, WasmMsg,
->>>>>>> eebd7853
 };
 use cw2::set_contract_version;
 use cw20::Cw20ReceiveMsg;
