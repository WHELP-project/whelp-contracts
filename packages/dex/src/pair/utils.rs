--- conflicted
+++ resolved
@@ -4,12 +4,9 @@
 
 use crate::asset::{Asset, AssetInfo, AssetInfoValidated, AssetValidated};
 
-<<<<<<< HEAD
 use cosmwasm_std::{wasm_execute, Addr, CosmosMsg, Decimal, Fraction, StdError, Uint128};
-=======
-use cosmwasm_std::{wasm_execute, Addr, Api, CosmosMsg, Decimal, Fraction, StdError, Uint128};
->>>>>>> 6745759d
 use cw20::Cw20ExecuteMsg;
+
 use itertools::Itertools;
 
 /// The default swap slippage
