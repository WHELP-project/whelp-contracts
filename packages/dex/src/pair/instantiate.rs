--- conflicted
+++ resolved
@@ -1,11 +1,7 @@
-<<<<<<< HEAD
-use coreum_wasm_sdk::core::CoreumQueries;
-=======
 use coreum_wasm_sdk::{
     assetft,
     core::{CoreumMsg, CoreumQueries},
 };
->>>>>>> 6745759d
 use cosmwasm_std::{
     Addr, DepsMut, QuerierWrapper, Reply, Response, StdError, StdResult, Storage, SubMsg, Uint128,
 };
@@ -30,11 +26,6 @@
 /// It uses [`INSTANTIATE_TOKEN_REPLY_ID`] as id.
 pub fn create_lp_token(
     querier: &QuerierWrapper<CoreumQueries>,
-<<<<<<< HEAD
-    env: &Env,
-    token_code_id: u64,
-=======
->>>>>>> 6745759d
     asset_infos: &[AssetInfoValidated],
 ) -> StdResult<SubMsg<CoreumMsg>> {
     let token_name = format_lp_token_name(asset_infos, querier)?;
